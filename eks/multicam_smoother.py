--- conflicted
+++ resolved
@@ -164,15 +164,10 @@
     # --------------------------------------
     # final cleanup
     # --------------------------------------
-<<<<<<< HEAD
-    pdindex = make_dlc_pandas_index([keypoint_ensemble],
-                                    labels=["x", "y", "likelihood", "x_var", "y_var", "zscore", "nll", "ensemble_std"])
-=======
     pdindex = make_dlc_pandas_index(
         [keypoint_ensemble],
         labels=["x", "y", "likelihood", "x_var", "y_var", "zscore", "nll", "ensemble_std"]
     )
->>>>>>> 6d696874
     camera_indices = []
     for camera in range(num_cameras):
         camera_indices.append([camera * 2, camera * 2 + 1])
