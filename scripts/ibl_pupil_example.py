"""Example script for ibl-pupil dataset."""

import os

from eks.command_line_args import handle_io, handle_parse_args
from eks.ibl_pupil_smoother import fit_eks_pupil
<<<<<<< HEAD
from eks.utils import format_data, plot_results

# Collect User-Provided Arguments
smoother_type = 'pupil'
=======
from eks.utils import plot_results


smoother_type = 'ibl_pupil'

# Collect User-Provided Arguments
>>>>>>> 6d696874
args = handle_parse_args(smoother_type)

# Determine input source (directory or list of files)
input_source = args.input_dir if isinstance(args.input_dir, str) else args.input_files
<<<<<<< HEAD
data_type = args.data_type  # LP and DLC are .csv, SLP is .slp
=======
>>>>>>> 6d696874

# Set up the save directory
if isinstance(input_source, str):
    input_dir = os.path.abspath(input_source)
else:
    input_dir = os.path.abspath(os.path.dirname(input_source[0]))
save_dir = handle_io(input_dir, args.save_dir)
save_filename = args.save_filename

# Parameters for smoothing
diameter_s = args.diameter_s
com_s = args.com_s
s_frames = args.s_frames

# Run the smoothing function
<<<<<<< HEAD
df_dicts, smooth_params, input_dfs_list, keypoint_names, nll_values = fit_eks_pupil(
    input_source=input_source,
    data_type=data_type,
    save_dir=save_dir,
=======
df_smoothed, smooth_params, input_dfs_list, keypoint_names, nll_values = fit_eks_pupil(
    input_source=input_source,
    save_file=os.path.join(save_dir, save_filename or 'eks_pupil.csv'),
>>>>>>> 6d696874
    smooth_params=[diameter_s, com_s],
    s_frames=s_frames,
)

<<<<<<< HEAD
# Save the results
print("Saving smoothed predictions and latents...")
markers_save_file = os.path.join(save_dir, 'kalman_smoothed_pupil_traces.csv')
latents_save_file = os.path.join(save_dir, 'kalman_smoothed_latents.csv')
df_dicts['markers_df'].to_csv(markers_save_file)
print(f'Smoothed predictions saved to {markers_save_file}')
df_dicts['latents_df'].to_csv(latents_save_file)
print(f'Latents saved to {latents_save_file}')

# Plot results
plot_results(
    output_df=df_dicts['markers_df'],
=======
# Plot results
plot_results(
    output_df=df_smoothed,
>>>>>>> 6d696874
    input_dfs_list=input_dfs_list,
    key=f'{keypoint_names[-1]}',
    idxs=(0, 500),
    s_final=(smooth_params[0], smooth_params[1]),
    nll_values=nll_values,
    save_dir=save_dir,
    smoother_type=smoother_type
)<|MERGE_RESOLUTION|>--- conflicted
+++ resolved
@@ -4,27 +4,16 @@
 
 from eks.command_line_args import handle_io, handle_parse_args
 from eks.ibl_pupil_smoother import fit_eks_pupil
-<<<<<<< HEAD
-from eks.utils import format_data, plot_results
-
-# Collect User-Provided Arguments
-smoother_type = 'pupil'
-=======
 from eks.utils import plot_results
 
 
 smoother_type = 'ibl_pupil'
 
 # Collect User-Provided Arguments
->>>>>>> 6d696874
 args = handle_parse_args(smoother_type)
 
 # Determine input source (directory or list of files)
 input_source = args.input_dir if isinstance(args.input_dir, str) else args.input_files
-<<<<<<< HEAD
-data_type = args.data_type  # LP and DLC are .csv, SLP is .slp
-=======
->>>>>>> 6d696874
 
 # Set up the save directory
 if isinstance(input_source, str):
@@ -40,38 +29,16 @@
 s_frames = args.s_frames
 
 # Run the smoothing function
-<<<<<<< HEAD
-df_dicts, smooth_params, input_dfs_list, keypoint_names, nll_values = fit_eks_pupil(
-    input_source=input_source,
-    data_type=data_type,
-    save_dir=save_dir,
-=======
 df_smoothed, smooth_params, input_dfs_list, keypoint_names, nll_values = fit_eks_pupil(
     input_source=input_source,
     save_file=os.path.join(save_dir, save_filename or 'eks_pupil.csv'),
->>>>>>> 6d696874
     smooth_params=[diameter_s, com_s],
     s_frames=s_frames,
 )
 
-<<<<<<< HEAD
-# Save the results
-print("Saving smoothed predictions and latents...")
-markers_save_file = os.path.join(save_dir, 'kalman_smoothed_pupil_traces.csv')
-latents_save_file = os.path.join(save_dir, 'kalman_smoothed_latents.csv')
-df_dicts['markers_df'].to_csv(markers_save_file)
-print(f'Smoothed predictions saved to {markers_save_file}')
-df_dicts['latents_df'].to_csv(latents_save_file)
-print(f'Latents saved to {latents_save_file}')
-
-# Plot results
-plot_results(
-    output_df=df_dicts['markers_df'],
-=======
 # Plot results
 plot_results(
     output_df=df_smoothed,
->>>>>>> 6d696874
     input_dfs_list=input_dfs_list,
     key=f'{keypoint_names[-1]}',
     idxs=(0, 500),
