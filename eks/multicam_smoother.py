--- conflicted
+++ resolved
@@ -180,7 +180,6 @@
 
 @typechecked
 def ensemble_kalman_smoother_multicam(
-<<<<<<< HEAD
         markerArray: MarkerArray,
         keypoint_names: list,
         smooth_param: float | list | None = None,
@@ -191,19 +190,6 @@
         var_mode: str = 'confidence_weighted_var',
         inflate_vars: bool = False,
         verbose: bool = False,
-=======
-    markers_list: list,
-    keypoint_names: list,
-    smooth_param: float | list | None = None,
-    quantile_keep_pca: float = 95.0,
-    camera_names: list | None = None,
-    s_frames: list | None = None,
-    avg_mode: str = 'median',
-    var_mode: str = 'confidence_weighted_var',
-    inflate_vars: bool = False,
-    inflate_vars_kwargs: dict = {},
-    verbose: bool = False,
->>>>>>> 4da7b561
 ) -> tuple:
     """
     Use multi-view constraints to fit a 3D latent subspace for each body part.
@@ -221,11 +207,8 @@
         var_mode: mode for computing ensemble variance
             'var' | 'confidence_weighted_var'
         inflate_vars: True to use Mahalanobis distance thresholding to inflate ensemble variance
-<<<<<<< HEAD
-=======
         inflate_vars_kwargs: kwargs for compute_mahalanobis function when running variance inflation
 
->>>>>>> 4da7b561
         verbose: True to print out details
 
     Returns:
@@ -258,133 +241,6 @@
     # Collection array for marker output by camera view
     camera_arrs = [[] for _ in camera_names]
     for k, keypoint in enumerate(keypoint_names):
-<<<<<<< HEAD
-=======
-        # Setup: Interpolate right cam markers to left cam timestamps
-        markers_list_cameras = markers_list[k]
-        num_cameras = len(camera_names)
-
-        markers_list_stacked_interp = []
-        markers_list_interp = [[] for _ in range(num_cameras)]
-        camera_likelihoods_stacked = []
-
-        for model_id in range(len(markers_list_cameras[0])):
-            bl_markers_curr = []
-            camera_markers_curr = [[] for _ in range(num_cameras)]
-            camera_likelihoods = [[] for _ in range(num_cameras)]
-
-            for i in range(markers_list_cameras[0][0].shape[0]):
-                curr_markers = []
-
-                for camera in range(num_cameras):
-                    markers = np.array(
-                        markers_list_cameras[camera][model_id].to_numpy()[i, [0, 1]]
-                    )
-                    likelihood = np.array(
-                        markers_list_cameras[camera][model_id].to_numpy()[i, [2]]
-                    )[0]
-
-                    camera_markers_curr[camera].append(markers)
-                    curr_markers.append(markers)
-                    camera_likelihoods[camera].append(likelihood)
-
-                # Combine predictions for all cameras
-                bl_markers_curr.append(np.concatenate(curr_markers))
-
-            markers_list_stacked_interp.append(bl_markers_curr)
-            camera_likelihoods_stacked.append(camera_likelihoods)
-
-            camera_likelihoods = np.asarray(camera_likelihoods)
-            for camera in range(num_cameras):
-                markers_list_interp[camera].append(camera_markers_curr[camera])
-                camera_likelihoods[camera] = np.asarray(camera_likelihoods[camera])
-
-        markers_list_stacked_interp = np.asarray(markers_list_stacked_interp)
-        markers_list_interp = np.asarray(markers_list_interp)
-        camera_likelihoods_stacked = np.asarray(camera_likelihoods_stacked)
-
-        keys = [f"{keypoint}_x", f"{keypoint}_y"]
-        markers_list_cams = [[] for _ in range(num_cameras)]
-
-        for k in range(len(markers_list_interp[0])):
-            for camera in range(num_cameras):
-                markers_cam = pd.DataFrame(markers_list_interp[camera][k], columns=keys)
-                markers_cam[f'{keypoint}_likelihood'] = camera_likelihoods_stacked[k][camera]
-                markers_list_cams[camera].append(markers_cam)
-
-        # Compute ensemble median for each camera
-        cam_ensemble_preds = []
-        cam_ensemble_vars = []
-        cam_ensemble_likes = []
-        cam_ensemble_stacks = []
-
-        for camera in range(num_cameras):
-            (
-                cam_ensemble_preds_curr,
-                cam_ensemble_vars_curr,
-                cam_ensemble_likes_curr,
-                cam_ensemble_stacks_curr,
-            ) = ensemble(markers_list_cams[camera], keys, avg_mode=avg_mode, var_mode=var_mode)
-
-            cam_ensemble_preds.append(cam_ensemble_preds_curr)
-            cam_ensemble_vars.append(cam_ensemble_vars_curr)
-            cam_ensemble_likes.append(cam_ensemble_likes_curr)
-            cam_ensemble_stacks.append(cam_ensemble_stacks_curr)
-
-        # Filter by low ensemble variances
-        hstacked_vars = np.hstack(cam_ensemble_vars)
-        max_vars = np.max(hstacked_vars, 1)
-        good_frames = np.where(max_vars <= np.percentile(max_vars, quantile_keep_pca))[0]
-
-        good_cam_ensemble_preds = [
-            cam_ensemble_preds[camera][good_frames] for camera in range(num_cameras)
-        ]
-
-        good_ensemble_preds = np.hstack(good_cam_ensemble_preds)
-        means_camera = [good_ensemble_preds[:, i].mean() for i in
-                        range(good_ensemble_preds.shape[1])]
-
-        ensemble_preds = np.hstack(cam_ensemble_preds)
-        ensemble_vars = np.hstack(cam_ensemble_vars)
-        ensemble_likes = np.hstack(cam_ensemble_likes)
-        ensemble_stacks = np.concatenate(cam_ensemble_stacks, 2)
-        remove_camera_means(ensemble_stacks, means_camera)
-        good_scaled_ensemble_preds = remove_camera_means(
-            good_ensemble_preds[None, :, :], means_camera
-        )[0]
-
-        ensemble_pca, ensemble_ex_var = pca(good_scaled_ensemble_preds, 3)
-        scaled_ensemble_preds = remove_camera_means(
-            ensemble_preds[None, :, :], means_camera
-        )[0]
-
-        ensemble_pcs = ensemble_pca.transform(scaled_ensemble_preds)
-        good_ensemble_pcs = ensemble_pcs[good_frames]
-        y_obs = scaled_ensemble_preds
-
-        if inflate_vars:
-            # set some maha defaults
-            if 'likelihood_threshold' not in inflate_vars_kwargs:
-                inflate_vars_kwargs['likelihood_threshold'] = 0.9
-            if 'v_quantile_threshold' not in inflate_vars_kwargs:
-                inflate_vars_kwargs['v_quantile_threshold'] = 50.0
-            inflated = True
-            tmp_vars = ensemble_vars
-            while inflated:
-                # Compute Mahalanobis distances
-                maha_results = compute_mahalanobis(
-                    y_obs, tmp_vars,
-                    likelihoods=ensemble_likes,
-                    **inflate_vars_kwargs,
-                )
-                # Inflate variances based on Mahalanobis distances
-                inflated_ens_vars, inflated = inflate_variance(
-                    tmp_vars, maha_results['mahalanobis'], threshold=5, scalar=2,
-                )
-                tmp_vars = inflated_ens_vars
-        else:
-            inflated_ens_vars = ensemble_vars
->>>>>>> 4da7b561
 
         # Initializations
         m0 = np.asarray([0.0, 0.0, 0.0])
