"""Example script for single-camera datasets."""
import os

import numpy as np
import pandas as pd

from eks.command_line_args import handle_io, handle_parse_args
from eks.singlecam_smoother import ensemble_kalman_smoother_singlecam
from eks.utils import format_data, plot_results, populate_output_dataframe

# Collect User-Provided Args
smoother_type = 'singlecam'
args = handle_parse_args(smoother_type)
input_dir = os.path.abspath(args.input_dir)
data_type = args.data_type  # Note: LP and DLC are .csv, SLP is .slp
save_dir = handle_io(input_dir, args.save_dir)  # defaults to outputs\
save_filename = args.save_filename
bodypart_list = args.bodypart_list
s = args.s  # defaults to automatic optimization
s_frames = args.s_frames  # frames to be used for automatic optimization (only if no --s flag)
blocks = args.blocks
<<<<<<< HEAD
verbose = True if args.verbose == 'True' else False
=======
ensembling_mode = 'median'
>>>>>>> 8b28a7e9


# Load and format input files and prepare an empty DataFrame for output.
input_dfs, output_df, keypoint_names = format_data(args.input_dir, data_type)
if bodypart_list is None:
    bodypart_list = keypoint_names
print(f'Input data has been read in for the following keypoints:\n{bodypart_list}')

# Convert list of DataFrames to a 3D NumPy array
data_arrays = [df.to_numpy() for df in input_dfs]
markers_3d_array = np.stack(data_arrays, axis=0)

# Map keypoint names to keys in input_dfs and crop markers_3d_array
keypoint_is = {}
keys = []
for i, col in enumerate(input_dfs[0].columns):
    keypoint_is[col] = i
for part in bodypart_list:
    keys.append(keypoint_is[part + '_x'])
    keys.append(keypoint_is[part + '_y'])
    keys.append(keypoint_is[part + '_likelihood'])
key_cols = np.array(keys)
markers_3d_array = markers_3d_array[:, :, key_cols]

# Call the smoother function
df_dicts, s_finals = ensemble_kalman_smoother_singlecam(
<<<<<<< HEAD
    markers_3d_array,
    bodypart_list,
    s,
    s_frames,
    blocks,
    verbose=verbose
=======
    markers_3d_array=markers_3d_array,
    bodypart_list=bodypart_list,
    smooth_param=s,
    s_frames=s_frames,
    blocks=blocks,
    ensembling_mode=ensembling_mode,
>>>>>>> 8b28a7e9
)

# Save eks results in new DataFrames and .csv output files
for k in range(len(bodypart_list)):
    keypoint_name = bodypart_list[k]
    df = df_dicts[k][keypoint_name + '_df']
    output_df = populate_output_dataframe(df, keypoint_name, output_df)
    # update likelihoods using ensemble
    dst_cols = ('ensemble-kalman_tracker', keypoint_name, 'likelihood')
    df_likelihoods = pd.concat([df[f'{keypoint_name}_likelihood'] for df in input_dfs], axis=1)
    if ensembling_mode == 'median':
        l_vals = df_likelihoods.median(axis=1).values
    elif ensembling_mode == 'confidence_weighted_mean':
        l_vals = df_likelihoods.mean(axis=1).values
    else:
        raise NotImplementedError
    output_df.loc[:, dst_cols] = l_vals

# save out dataframe
keypoint_i = -1  # keypoint to be plotted
save_filename = save_filename or f'{smoother_type}_{s_finals[keypoint_i]}.csv'
output_df.to_csv(os.path.join(save_dir, save_filename))
print("DataFrames successfully converted to CSV")

# Plot results
plot_results(
    output_df=output_df,
    input_dfs_list=input_dfs,
    key=f'{bodypart_list[keypoint_i]}',
    idxs=(0, 500),
    s_final=s_finals[keypoint_i],
    nll_values=None,
    save_dir=save_dir,
    smoother_type=smoother_type,
)<|MERGE_RESOLUTION|>--- conflicted
+++ resolved
@@ -19,11 +19,8 @@
 s = args.s  # defaults to automatic optimization
 s_frames = args.s_frames  # frames to be used for automatic optimization (only if no --s flag)
 blocks = args.blocks
-<<<<<<< HEAD
 verbose = True if args.verbose == 'True' else False
-=======
 ensembling_mode = 'median'
->>>>>>> 8b28a7e9
 
 
 # Load and format input files and prepare an empty DataFrame for output.
@@ -50,21 +47,19 @@
 
 # Call the smoother function
 df_dicts, s_finals = ensemble_kalman_smoother_singlecam(
-<<<<<<< HEAD
     markers_3d_array,
     bodypart_list,
     s,
     s_frames,
     blocks,
     verbose=verbose
-=======
     markers_3d_array=markers_3d_array,
     bodypart_list=bodypart_list,
     smooth_param=s,
     s_frames=s_frames,
     blocks=blocks,
     ensembling_mode=ensembling_mode,
->>>>>>> 8b28a7e9
+    verbose=verbose
 )
 
 # Save eks results in new DataFrames and .csv output files
