import os

import matplotlib.pyplot as plt
import numpy as np
import pandas as pd
from sleap_io.io.slp import read_labels


def make_dlc_pandas_index(keypoint_names, labels=["x", "y", "likelihood"]):
    pdindex = pd.MultiIndex.from_product(
        [["ensemble-kalman_tracker"], keypoint_names, labels],
        names=["scorer", "bodyparts", "coords"],
    )
    return pdindex


def convert_lp_dlc(df_lp, keypoint_names, model_name=None):
    df_dlc = {}
    for feat in keypoint_names:
        for feat2 in ['x', 'y', 'likelihood']:
            try:
                if model_name is None:
                    col_tuple = (feat, feat2)
                else:
                    col_tuple = (model_name, feat, feat2)

                # Skip columns with any unnamed level
                if any(level.startswith('Unnamed') for level in col_tuple if
                       isinstance(level, str)):
                    continue

                df_dlc[f'{feat}_{feat2}'] = df_lp.loc[:, col_tuple]
            except KeyError:
                # If the specified column does not exist, skip it
                continue

    df_dlc = pd.DataFrame(df_dlc, index=df_lp.index)
    return df_dlc


def convert_slp_dlc(base_dir, slp_file):
    # Read data from .slp file
    filepath = os.path.join(base_dir, slp_file)
    labels = read_labels(filepath)

    # Determine the maximum number of instances and keypoints
    max_instances = len(labels[0].instances)
    keypoint_names = [node.name for node in labels[0].instances[0].points.keys()]
    print(keypoint_names)
    num_keypoints = len(keypoint_names)

    # Initialize a NumPy array to store the data
    num_frames = len(labels.labeled_frames)
    data = np.zeros((num_frames, max_instances, num_keypoints, 3))  # 3 for x, y, likelihood

    # Fill the NumPy array with data
    for i, labeled_frame in enumerate(labels.labeled_frames):
        for j, instance in enumerate(labeled_frame.instances):
            if j >= max_instances:
                break
            for k, keypoint_node in enumerate(instance.points.keys()):
                point = instance.points[keypoint_node]
                data[i, j, k, 0] = point.x if not np.isnan(point.x) else 0
                data[i, j, k, 1] = point.y if not np.isnan(point.y) else 0
                # Check if 'score' exists, otherwise leave as 0
                data[i, j, k, 2] = getattr(point, 'score', 0) + 1e-6

    # Reshape data to 2D array for DataFrame creation
    reshaped_data = data.reshape(num_frames, -1)
    columns = []
    for j in range(max_instances):
        for keypoint_name in keypoint_names:
            columns.append(f"{j + 1}_{keypoint_name}_x")
            columns.append(f"{j + 1}_{keypoint_name}_y")
            columns.append(f"{j + 1}_{keypoint_name}_likelihood")

    # Create DataFrame from the reshaped data
    df = pd.DataFrame(reshaped_data, columns=columns)
    df.to_csv(f'{slp_file}.csv', index=False)
    print(f"File read. See read-in data at {slp_file}.csv")
    return df


<<<<<<< HEAD
def format_data(input_source, data_type):
=======
def format_data(input_source):
>>>>>>> 6d696874
    """
    Load and format input files from a directory or a list of file paths.

    Args:
        input_source (str or list): Directory path or list of file paths.
<<<<<<< HEAD
        data_type (str): Type of data (e.g., 'csv', 'slp').
=======
>>>>>>> 6d696874

    Returns:
        input_dfs_list (list): List of formatted DataFrames.
        output_df (DataFrame): Empty DataFrame for storing results.
        keypoint_names (list): List of keypoint names.
<<<<<<< HEAD
=======

>>>>>>> 6d696874
    """
    input_dfs_list = []
    keypoint_names = None

    # Determine if input_source is a directory or a list of file paths
    if isinstance(input_source, str) and os.path.isdir(input_source):
        # If it's a directory, list all files in the directory
        input_files = os.listdir(input_source)
        file_paths = [os.path.join(input_source, file) for file in input_files]
    elif isinstance(input_source, list):
        # If it's a list of file paths, use it directly
        file_paths = input_source
    else:
        raise ValueError("input_source must be a directory path or a list of file paths")

    # Process each file based on the data type
    for file_path in file_paths:
<<<<<<< HEAD
        if data_type == 'slp' and file_path.endswith('.slp'):
=======
        if file_path.endswith('.slp'):
>>>>>>> 6d696874
            markers_curr = convert_slp_dlc(os.path.dirname(file_path), os.path.basename(file_path))
            keypoint_names = [c[1] for c in markers_curr.columns[::3]]
            markers_curr_fmt = markers_curr

<<<<<<< HEAD
        elif data_type in ['lp', 'dlc'] and file_path.endswith('.csv'):
            markers_curr = pd.read_csv(file_path, header=[0, 1, 2], index_col=0)
            keypoint_names = [c[1] for c in markers_curr.columns[::3]]
            model_name = markers_curr.columns[0][0]

            if data_type == 'lp':
                markers_curr_fmt = convert_lp_dlc(markers_curr, keypoint_names,
                                                  model_name=model_name)
            else:
                markers_curr_fmt = markers_curr

        else:
            continue

=======
        elif file_path.endswith('.csv'):
            markers_curr = pd.read_csv(file_path, header=[0, 1, 2], index_col=0)
            keypoint_names = [c[1] for c in markers_curr.columns[::3]]
            model_name = markers_curr.columns[0][0]
            markers_curr_fmt = convert_lp_dlc(markers_curr, keypoint_names, model_name=model_name)
        else:
            continue

>>>>>>> 6d696874
        input_dfs_list.append(markers_curr_fmt)

    # Check if we found any valid input files
    if len(input_dfs_list) == 0:
        raise FileNotFoundError(f'No valid marker input files found in {input_source}')

    # Create an empty output DataFrame using the last processed DataFrame as a template
    output_df = make_output_dataframe(input_dfs_list[0])

    return input_dfs_list, output_df, keypoint_names


def make_output_dataframe(markers_curr):
    ''' Makes empty DataFrame for EKS output, including x_var and y_var '''
    markers_eks = markers_curr.copy()

    # Check if the columns Index is a MultiIndex
    if isinstance(markers_eks.columns, pd.MultiIndex):
        # Set the first level of the MultiIndex to 'ensemble-kalman_tracker'
        markers_eks.columns = markers_eks.columns.set_levels(['ensemble-kalman_tracker'], level=0)
    else:
        # Convert the columns Index to a MultiIndex with three levels
        new_columns = []

        for col in markers_eks.columns:
            # Extract instance number, keypoint name, and feature from the column name
            parts = col.split('_')
            instance_num = parts[0]
            keypoint_name = '_'.join(parts[1:-1])  # Combine parts for keypoint name
            feature = parts[-1]

            # Construct new column names with desired MultiIndex structure
            new_columns.append(
                ('ensemble-kalman_tracker', f'{instance_num}_{keypoint_name}', feature))

        # Convert the columns Index to a MultiIndex with three levels
        markers_eks.columns = pd.MultiIndex.from_tuples(new_columns,
                                                        names=['scorer', 'bodyparts', 'coords'])

    # Iterate over columns and set initial values for likelihood and variance
    for col in markers_eks.columns:
        if col[-1] == 'likelihood':
            # Set likelihood values to 1.0
            markers_eks[col].values[:] = 1.0
        elif col[-1] in ['x_var', 'y_var']:
            markers_eks[col].values[:] = np.nan
        else:
            # Set other values to NaN
            markers_eks[col].values[:] = np.nan

    return markers_eks


def dataframe_to_csv(df, filename):
    """
    Converts a DataFrame to a CSV file.

    Parameters:
        df (pandas.DataFrame): The DataFrame to be converted.
        filename (str): The name of the CSV file to be created.

    Returns:
        None
    """
    try:
        df.to_csv(filename, index=False)
    except Exception as e:
        print("Error:", e)


def populate_output_dataframe(keypoint_df, keypoint_ensemble, output_df, key_suffix=''):
    # Include 'x', 'y', 'zscore', 'nll', 'x_var', and 'y_var' in the coordinates to transfer
    for coord in ['x', 'y', 'zscore', 'nll', 'x_var', 'y_var']:
        src_cols = ('ensemble-kalman_tracker', f'{keypoint_ensemble}', coord)
        dst_cols = ('ensemble-kalman_tracker', f'{keypoint_ensemble}' + key_suffix, coord)
        output_df.loc[:, dst_cols] = keypoint_df.loc[:, src_cols]

    return output_df


def plot_results(
    output_df, input_dfs_list, key, s_final, nll_values, idxs, save_dir, smoother_type,
):
    if nll_values is None:
        fig, axes = plt.subplots(3, 1, figsize=(9, 10))
    else:
        fig, axes = plt.subplots(4, 1)

    for ax, coord in zip(axes, ['x', 'y', 'likelihood']):
        # Rename axes label for likelihood and zscore coordinates
        if coord == 'likelihood':
            ylabel = 'model likelihoods'
        elif coord == 'zscore':
            ylabel = 'EKS disagreement'
        else:
            ylabel = coord

        # plot individual models
        ax.set_ylabel(ylabel, fontsize=12)
        if coord == 'zscore':
            ax.plot(output_df.loc[slice(*idxs), ('ensemble-kalman_tracker', key, coord)],
                    color='k', linewidth=2)
            ax.set_xlabel('Time (frames)', fontsize=12)
            continue
        for m, markers_curr in enumerate(input_dfs_list):
            ax.plot(
                markers_curr.loc[slice(*idxs), key + f'_{coord}'], color=[0.5, 0.5, 0.5],
                label='Individual models' if m == 0 else None,
            )
        # plot eks
        if coord == 'likelihood':
            continue
        ax.plot(
            output_df.loc[slice(*idxs), ('ensemble-kalman_tracker', key, coord)],
            color='k', linewidth=2, label='EKS',
        )
        if coord == 'x':
            ax.legend()

        # Plot nll_values against the time axis
        if nll_values is not None:
            nll_values_subset = nll_values[idxs[0]:idxs[1]]
            axes[-1].plot(range(*idxs), nll_values_subset, color='k', linewidth=2)
            axes[-1].set_ylabel('EKS NLL', fontsize=12)

    plt.suptitle(f'EKS results for {key}, smoothing = {s_final}', fontsize=14)
    plt.tight_layout()
    save_file = os.path.join(save_dir,
                             f'{smoother_type}_{key}.pdf')
    plt.savefig(save_file)
    plt.close()
    print(f'see example EKS output at {save_file}')


def crop_frames(y, s_frames):
    """ Crops frames as specified by s_frames to be used for auto-tuning s."""
    # Create an empty list to store arrays
    result = []

    for frame in s_frames:
        # Unpack the frame, setting defaults for empty start or end
        start, end = frame
        # Default start to 0 if not specified (and adjust for zero indexing)
        start = start - 1 if start is not None else 0
        # Default end to the length of ys if not specified
        end = end if end is not None else len(y)

        # Cap the indices within valid range
        start = max(0, start)
        end = min(len(y), end)

        # Validate the keys
        if start >= end:
            raise ValueError(f"Index range ({start + 1}, {end}) "
                             f"is out of bounds for the list of length {len(y)}.")

        # Use numpy slicing to preserve the data structure
        result.append(y[start:end])

    # Concatenate all slices into a single numpy array
    return np.concatenate(result)<|MERGE_RESOLUTION|>--- conflicted
+++ resolved
@@ -81,29 +81,18 @@
     return df
 
 
-<<<<<<< HEAD
-def format_data(input_source, data_type):
-=======
 def format_data(input_source):
->>>>>>> 6d696874
     """
     Load and format input files from a directory or a list of file paths.
 
     Args:
         input_source (str or list): Directory path or list of file paths.
-<<<<<<< HEAD
-        data_type (str): Type of data (e.g., 'csv', 'slp').
-=======
->>>>>>> 6d696874
 
     Returns:
         input_dfs_list (list): List of formatted DataFrames.
         output_df (DataFrame): Empty DataFrame for storing results.
         keypoint_names (list): List of keypoint names.
-<<<<<<< HEAD
-=======
-
->>>>>>> 6d696874
+
     """
     input_dfs_list = []
     keypoint_names = None
@@ -121,31 +110,11 @@
 
     # Process each file based on the data type
     for file_path in file_paths:
-<<<<<<< HEAD
-        if data_type == 'slp' and file_path.endswith('.slp'):
-=======
         if file_path.endswith('.slp'):
->>>>>>> 6d696874
             markers_curr = convert_slp_dlc(os.path.dirname(file_path), os.path.basename(file_path))
             keypoint_names = [c[1] for c in markers_curr.columns[::3]]
             markers_curr_fmt = markers_curr
 
-<<<<<<< HEAD
-        elif data_type in ['lp', 'dlc'] and file_path.endswith('.csv'):
-            markers_curr = pd.read_csv(file_path, header=[0, 1, 2], index_col=0)
-            keypoint_names = [c[1] for c in markers_curr.columns[::3]]
-            model_name = markers_curr.columns[0][0]
-
-            if data_type == 'lp':
-                markers_curr_fmt = convert_lp_dlc(markers_curr, keypoint_names,
-                                                  model_name=model_name)
-            else:
-                markers_curr_fmt = markers_curr
-
-        else:
-            continue
-
-=======
         elif file_path.endswith('.csv'):
             markers_curr = pd.read_csv(file_path, header=[0, 1, 2], index_col=0)
             keypoint_names = [c[1] for c in markers_curr.columns[::3]]
@@ -154,7 +123,6 @@
         else:
             continue
 
->>>>>>> 6d696874
         input_dfs_list.append(markers_curr_fmt)
 
     # Check if we found any valid input files
