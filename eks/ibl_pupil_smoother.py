--- conflicted
+++ resolved
@@ -80,52 +80,7 @@
     return processed_arr_dict
 
 
-<<<<<<< HEAD
-def fit_eks_pupil(input_source, data_type, save_dir, smooth_params, s_frames):
-    """
-    Wrapper function to fit the Ensemble Kalman Smoother for the ibl-pupil dataset.
-
-    Args:
-        input_source (str or list): Directory path or list of input CSV files.
-        data_type (str): Type of data (e.g., 'csv', 'slp').
-        save_dir (str): Directory to save outputs.
         smooth_params (list): List containing diameter_s and com_s.
-        s_frames (list or None): Frames for automatic optimization if needed.
-
-    Returns:
-        df_dicts (dict): Dictionary containing smoothed DataFrames.
-        smooth_params (list): Final smoothing parameters used.
-        input_dfs_list (list): List of input DataFrames.
-        keypoint_names (list): List of keypoint names.
-        nll_values (list): List of NLL values.
-    """
-    # Load and format input files
-    input_dfs_list, output_df, keypoint_names = format_data(input_source, data_type)
-
-    print(f"Input data loaded for keypoints: {keypoint_names}")
-
-    # Run the ensemble Kalman smoother
-    df_dicts, smooth_params, nll_values = ensemble_kalman_smoother_ibl_pupil(
-        markers_list=input_dfs_list,
-        keypoint_names=keypoint_names,
-        tracker_name='ensemble-kalman_tracker',
-        smooth_params=smooth_params,
-        s_frames=s_frames
-    )
-
-    return df_dicts, smooth_params, input_dfs_list, keypoint_names, nll_values
-
-
-def ensemble_kalman_smoother_ibl_pupil(
-    markers_list,
-    keypoint_names,
-    tracker_name,
-    smooth_params,
-    s_frames,
-    likelihood_default=np.nan,
-    zscore_threshold=2,
-):
-=======
 def fit_eks_pupil(
     input_source: Union[str, list],
     save_file: str,
@@ -156,7 +111,6 @@
             keypoint_names (list): List of keypoint names.
             nll_values (list): List of NLL values.
 
->>>>>>> 6d696874
     """
 
     # Load and format input files
