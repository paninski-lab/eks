"""Example script for single-camera datasets."""
<<<<<<< HEAD
import os
from eks.command_line_args import handle_io, handle_parse_args
from eks.singlecam_smoother import fit_eks_singlecam
from eks.utils import plot_results
=======

import os

from eks.command_line_args import handle_io, handle_parse_args
from eks.singlecam_smoother import fit_eks_singlecam
from eks.utils import plot_results

>>>>>>> 6d696874

smoother_type = 'singlecam'

# Collect User-Provided Args
args = handle_parse_args(smoother_type)
input_source = args.input_dir if isinstance(args.input_dir, str) else args.input_files
<<<<<<< HEAD
data_type = args.data_type  # Note: LP and DLC are .csv, SLP is .slp
=======
>>>>>>> 6d696874
# Determine the input directory path
if isinstance(input_source, str):
    input_dir = os.path.abspath(input_source)
else:
    input_dir = os.path.abspath(os.path.dirname(input_source[0]))
<<<<<<< HEAD
save_filename = args.save_filename
# Set up the save directory
=======
# Set up the save directory
save_filename = args.save_filename
>>>>>>> 6d696874
save_dir = handle_io(input_dir, args.save_dir)
bodypart_list = args.bodypart_list
s = args.s  # Defaults to automatic optimization
s_frames = args.s_frames  # Frames to be used for automatic optimization if s is not provided
blocks = args.blocks
verbose = True if args.verbose == 'True' else False

# Fit EKS using the provided input data
output_df, s_finals, input_dfs, bodypart_list = fit_eks_singlecam(
    input_source=input_source,
<<<<<<< HEAD
    data_type=data_type,
    save_dir=save_dir,
    save_filename=save_filename,
=======
    save_file=os.path.join(save_dir, save_filename or 'eks_singlecam.csv'),
>>>>>>> 6d696874
    bodypart_list=bodypart_list,
    s=s,
    s_frames=s_frames,
    blocks=blocks,
<<<<<<< HEAD
    verbose=verbose
=======
>>>>>>> 6d696874
)

# Plot results for a specific keypoint (default to last keypoint)
keypoint_i = -1
plot_results(
    output_df=output_df,
    input_dfs_list=input_dfs,
    key=f'{bodypart_list[keypoint_i]}',
    idxs=(0, 500),
    s_final=s_finals[keypoint_i],
    nll_values=None,
    save_dir=save_dir,
<<<<<<< HEAD
    smoother_type=smoother_type
=======
    smoother_type=smoother_type,
>>>>>>> 6d696874
)

print("Ensemble Kalman Smoothing complete. Results saved and plotted successfully.")<|MERGE_RESOLUTION|>--- conflicted
+++ resolved
@@ -1,10 +1,4 @@
 """Example script for single-camera datasets."""
-<<<<<<< HEAD
-import os
-from eks.command_line_args import handle_io, handle_parse_args
-from eks.singlecam_smoother import fit_eks_singlecam
-from eks.utils import plot_results
-=======
 
 import os
 
@@ -12,29 +6,19 @@
 from eks.singlecam_smoother import fit_eks_singlecam
 from eks.utils import plot_results
 
->>>>>>> 6d696874
 
 smoother_type = 'singlecam'
 
 # Collect User-Provided Args
 args = handle_parse_args(smoother_type)
 input_source = args.input_dir if isinstance(args.input_dir, str) else args.input_files
-<<<<<<< HEAD
-data_type = args.data_type  # Note: LP and DLC are .csv, SLP is .slp
-=======
->>>>>>> 6d696874
 # Determine the input directory path
 if isinstance(input_source, str):
     input_dir = os.path.abspath(input_source)
 else:
     input_dir = os.path.abspath(os.path.dirname(input_source[0]))
-<<<<<<< HEAD
-save_filename = args.save_filename
-# Set up the save directory
-=======
 # Set up the save directory
 save_filename = args.save_filename
->>>>>>> 6d696874
 save_dir = handle_io(input_dir, args.save_dir)
 bodypart_list = args.bodypart_list
 s = args.s  # Defaults to automatic optimization
@@ -45,21 +29,11 @@
 # Fit EKS using the provided input data
 output_df, s_finals, input_dfs, bodypart_list = fit_eks_singlecam(
     input_source=input_source,
-<<<<<<< HEAD
-    data_type=data_type,
-    save_dir=save_dir,
-    save_filename=save_filename,
-=======
     save_file=os.path.join(save_dir, save_filename or 'eks_singlecam.csv'),
->>>>>>> 6d696874
     bodypart_list=bodypart_list,
     s=s,
     s_frames=s_frames,
     blocks=blocks,
-<<<<<<< HEAD
-    verbose=verbose
-=======
->>>>>>> 6d696874
 )
 
 # Plot results for a specific keypoint (default to last keypoint)
@@ -72,11 +46,7 @@
     s_final=s_finals[keypoint_i],
     nll_values=None,
     save_dir=save_dir,
-<<<<<<< HEAD
     smoother_type=smoother_type
-=======
-    smoother_type=smoother_type,
->>>>>>> 6d696874
 )
 
 print("Ensemble Kalman Smoothing complete. Results saved and plotted successfully.")