import jax
import numpy as np
from jax import numpy as jnp
from matplotlib import pyplot as plt
from jax import jit, vmap
import jax.scipy as jsc
from functools import partial
from jax.lax import associative_scan, psum, scan


def ensemble(markers_list, keys, mode='median'):
    """Computes ensemble median (or mean) and variance of list of DLC marker dataframes.

    Args:
        markers_list: list
            List of DLC marker dataframes.
        keys: list
            List of keys in each marker dataframe.
        mode: string
            Averaging mode which includes 'median', 'mean', or 'confidence_weighted_mean'.

    Returns:
        ensemble_preds: np.ndarray
            Shape (samples, n_keypoints).
        ensemble_vars: np.ndarray
            Shape (samples, n_keypoints).
        keypoints_avg_dict: dict
            Keys: marker keypoints, values: shape (samples).
    """
    if mode not in {'median', 'mean', 'confidence_weighted_mean'}:
        raise ValueError(f"{mode} averaging not supported")

    if mode == 'median':
        average_func = np.nanmedian
    elif mode == 'mean':
        average_func = np.nanmean

    ensemble_preds = []
    ensemble_vars = []
    keypoints_avg_dict = {}
    for key in keys:
        stack = np.array([df[key] for df in markers_list]).T

        if mode != 'confidence_weighted_mean':
            avg = average_func(stack, axis=1)
            var = np.nanvar(stack, axis=1)
        else:
            likelihood_key = key[:-1] + 'likelihood'
            if likelihood_key not in markers_list[0]:
                raise ValueError(f"{likelihood_key} needs to be in your marker_df to use {mode}")
            likelihood_stack = np.array([df[likelihood_key] for df in markers_list]).T
            conf_per_keypoint = np.sum(likelihood_stack, axis=1)
            mean_conf_per_keypoint = conf_per_keypoint / likelihood_stack.shape[1]
            avg = np.sum(stack * likelihood_stack, axis=1) / conf_per_keypoint
            var = np.nanvar(stack, axis=1) / mean_conf_per_keypoint

        ensemble_preds.append(avg)
        ensemble_vars.append(var)
        keypoints_avg_dict[key] = avg

    ensemble_preds = np.asarray(ensemble_preds).T
    ensemble_vars = np.asarray(ensemble_vars).T
    return ensemble_preds, ensemble_vars, keypoints_avg_dict


def forward_pass(y, m0, S0, C, R, A, Q, ensemble_vars):
    """Implements Kalman-filter
    Args:
        y: np.ndarray
            shape (samples, n_keypoints)
        m0: np.ndarray
            shape (n_latents)
        S0: np.ndarray
            shape (n_latents, n_latents)
        C: np.ndarray
            shape (n_keypoints, n_latents)
        R: np.ndarray
            shape (n_keypoints, n_keypoints)
        A: np.ndarray
            shape (n_latents, n_latents)
        Q: np.ndarray
            shape (n_latents, n_latents)
        ensemble_vars: np.ndarray
            shape (samples, n_keypoints)

    Returns:
        mfs: np.ndarray
            shape (samples, n_keypoints)
        Vfs: np.ndarray
            shape (samples, n_latents, n_latents)
        Ss: np.ndarray
            shape (samples, n_latents, n_latents)
        innovations: np.ndarray
            shape (samples, n_keypoints)
        innovation_cov: np.ndarray
            shape (samples, n_keypoints, n_keypoints)
    """
    T = y.shape[0]
    mf = np.zeros(shape=(T, m0.shape[0]))
    Vf = np.zeros(shape=(T, m0.shape[0], m0.shape[0]))
    S = np.zeros(shape=(T, m0.shape[0], m0.shape[0]))
    innovations = np.zeros((T, y.shape[1]))
    innovation_cov = np.zeros((T, C.shape[0], C.shape[0]))
    # time-varying observation variance
    for i in range(ensemble_vars.shape[1]):
        R[i, i] = ensemble_vars[0][i]
    K_array, _ = kalman_dot(y[0, :] - np.dot(C, m0), S0, C, R)
    mf[0] = m0 + K_array
    Vf[0, :] = S0 - K_array
    S[0] = S0
    innovations[0] = y[0] - np.dot(C, mf[0])
    innovation_cov[0] = np.dot(C, np.dot(S0, C.T)) + R

    # Kalman filter update for subsequent time steps
    for t in range(1, T):
        # Propagate the state
        mf[t, :] = np.dot(A, mf[t - 1, :])
        S[t - 1] = np.dot(A, np.dot(Vf[t - 1, :], A.T)) + Q

        if np.sum(~np.isnan(y[t, :])) >= 2:  # Check if any value in ys[t] is not NaN
            # Update R for time-varying observation variance
            for i in range(ensemble_vars.shape[1]):
                R[i, i] = ensemble_vars[t][i]

            # Update state estimate and covariance matrix
            innovations[t] = y[t, :] - np.dot(C, np.dot(A, mf[t - 1, :]))
            K_array, _ = kalman_dot(innovations[t], S[t - 1], C, R)
            mf[t, :] += K_array
            K_array, innovation_cov[t] = kalman_dot(np.dot(C, S[t - 1]), S[t - 1], C, R)
            Vf[t, :] = S[t - 1] - K_array
        else:
            Vf[t, :] = S[t - 1]
    return mf, Vf, S, innovations, innovation_cov


def backward_pass(y, mf, Vf, S, A):
    """Implements Kalman-smoothing backwards
    Args:
        y: np.ndarray
            shape (samples, n_keypoints)
        mf: np.ndarray
            shape (samples, n_keypoints)
        Vf: np.ndarray
            shape (samples, n_latents, n_latents)
        S: np.ndarray
            shape (samples, n_latents, n_latents)
        A: np.ndarray
            shape (n_latents, n_latents)
        Q: np.ndarray
            shape (n_latents, n_latents)
        C: np.ndarray
            shape (n_keypoints, n_latents)

    Returns:
        ms: np.ndarray
            shape (samples, n_keypoints)
        Vs: np.ndarray
            shape (samples, n_latents, n_latents)
        CV: np.ndarray
            shape (samples, n_latents, n_latents)
    """
    T = y.shape[0]
    ms = np.zeros(shape=(T, mf.shape[1]))
    Vs = np.zeros(shape=(T, mf.shape[1], mf.shape[1]))
    CV = np.zeros(shape=(T - 1, mf.shape[1], mf.shape[1]))

    # Last-time smoothed posterior is equal to last-time filtered posterior
    ms[-1, :] = mf[-1, :]
    Vs[-1, :, :] = Vf[-1, :, :]
    # Smoothing steps
    for i in range(T - 2, -1, -1):
        if not np.all(np.isnan(y[i])):  # Check if all values in ys[i] are not NaN
            try:
                J = np.linalg.solve(S[i], np.dot(A, Vf[i])).T
            except np.linalg.LinAlgError:
                # Skip backward pass for this timestep if matrix is singular
                continue

            Vs[i] = Vf[i] + np.dot(J, np.dot(Vs[i + 1] - S[i], J.T))
            ms[i] = mf[i] + np.dot(J, ms[i + 1] - np.dot(A, mf[i]))
            CV[i] = np.dot(Vs[i + 1], J.T)
    return ms, Vs, CV


def kalman_dot(innovation, V, C, R):
    """ Kalman dot product computation """
    innovation_cov = R + np.dot(C, np.dot(V, C.T))
    innovation_cov_inv = np.linalg.solve(innovation_cov, innovation)
    Ks = np.dot(V, np.dot(C.T, innovation_cov_inv))
    return Ks, innovation_cov


def eks_zscore(eks_predictions, ensemble_means, ensemble_vars, min_ensemble_std=2):
    """Computes zscore between eks prediction and the ensemble for a single keypoint.
    Args:
        eks_predictions: list
            EKS prediction for each coordinate (x and ys) for as single keypoint - (samples, 2)
        ensemble_means: list
            Ensemble mean for each coordinate (x and ys) for as single keypoint - (samples, 2)
        ensemble_vars: string
            Ensemble var for each coordinate (x and ys) for as single keypoint - (samples, 2)
        min_ensemble_std:
            Minimum std threshold to reduce the effect of low ensemble std (default 2).
    Returns:
        z_score
            z_score for each time point - (samples, 1)
    """
    ensemble_std = np.sqrt(
        # trace of covariance matrix - multi-d variance measure
        ensemble_vars[:, 0] + ensemble_vars[:, 1])
    num = np.sqrt(
        (eks_predictions[:, 0]
         - ensemble_means[:, 0]) ** 2
        + (eks_predictions[:, 1] - ensemble_means[:, 1]) ** 2)
    thresh_ensemble_std = ensemble_std.copy()
    thresh_ensemble_std[thresh_ensemble_std < min_ensemble_std] = min_ensemble_std
    z_score = num / thresh_ensemble_std
    return z_score


def jax_ensemble(markers_3d_array, mode='median'):
    """
    Computes ensemble median (or mean) and variance of a 3D array of DLC marker data using JAX.

    Returns:
        ensemble_preds: np.ndarray
            shape (n_timepoints, n_keypoints, n_coordinates). ensembled predictions for each keypoint for each target
        ensemble_vars: np.ndarray
            shape (n_timepoints, n_keypoints, n_coordinates). ensembled variances for each keypoint for each target
    """
    markers_3d_array = jnp.array(markers_3d_array)  # Convert to JAX array
    n_frames = markers_3d_array.shape[1]
    n_keypoints = markers_3d_array.shape[2] // 3

    # Initialize output structures
    ensemble_preds = np.zeros((n_frames, n_keypoints, 2))
    ensemble_vars = np.zeros((n_frames, n_keypoints, 2))

    # Choose the appropriate JAX function based on the mode
    if mode == 'median':
        avg_func = lambda x: jnp.nanmedian(x, axis=0)
    elif mode == 'mean':
        avg_func = lambda x: jnp.nanmean(x, axis=0)
    elif mode == 'confidence_weighted_mean':
        avg_func = None
    else:
        raise ValueError(f"{mode} averaging not supported")

    def compute_stats(i):
        data_x = markers_3d_array[:, :, 3 * i]
        data_y = markers_3d_array[:, :, 3 * i + 1]
        data_likelihood = markers_3d_array[:, :, 3 * i + 2]

        if mode == 'confidence_weighted_mean':
            conf_per_keypoint = jnp.sum(data_likelihood, axis=0)
            mean_conf_per_keypoint = conf_per_keypoint / data_likelihood.shape[0]
            avg_x = jnp.sum(data_x * data_likelihood, axis=0) / conf_per_keypoint
            avg_y = jnp.sum(data_y * data_likelihood, axis=0) / conf_per_keypoint
            var_x = jnp.nanvar(data_x, axis=0) / mean_conf_per_keypoint
            var_y = jnp.nanvar(data_y, axis=0) / mean_conf_per_keypoint
        else:
            avg_x = avg_func(data_x)
            avg_y = avg_func(data_y)
            var_x = jnp.nanvar(data_x, axis=0)
            var_y = jnp.nanvar(data_y, axis=0)

        return avg_x, avg_y, var_x, var_y

    compute_stats_jit = jax.jit(compute_stats)
    stats = jax.vmap(compute_stats_jit)(jnp.arange(n_keypoints))

    avg_x, avg_y, var_x, var_y = stats

    keypoints_avg_dict = {}
    for i in range(n_keypoints):
        ensemble_preds[:, i, 0] = avg_x[i]
        ensemble_preds[:, i, 1] = avg_y[i]
        ensemble_vars[:, i, 0] = var_x[i]
        ensemble_vars[:, i, 1] = var_y[i]
        keypoints_avg_dict[2 * i] = avg_x[i]
        keypoints_avg_dict[2 * i + 1] = avg_y[i]

    # Convert outputs to JAX arrays
    ensemble_preds = jnp.array(ensemble_preds)
    ensemble_vars = jnp.array(ensemble_vars)
    keypoints_avg_dict = {k: jnp.array(v) for k, v in keypoints_avg_dict.items()}

    return ensemble_preds, ensemble_vars, keypoints_avg_dict


def compute_covariance_matrix(ensemble_preds):
    """
    Compute the covariance matrix E for correlated noise dynamics.

    Parameters:
    ensemble_preds: A 3D array of shape (T, n_keypoints, n_coords)
                          containing the ensemble predictions.

    Returns:
    E: A 2K x 2K covariance matrix where K is the number of keypoints.
    """
    # Get the number of time steps, keypoints, and coordinates
    T, n_keypoints, n_coords = ensemble_preds.shape

    # Flatten the ensemble predictions to shape (T, 2K) where K is the number of keypoints
    flattened_preds = ensemble_preds.reshape(T, -1)

    # Compute the temporal differences
    temporal_diffs = np.diff(flattened_preds, axis=0)

    # Compute the covariance matrix of the temporal differences
    E = np.cov(temporal_diffs, rowvar=False)
    '''
    plt.imshow(E, cmap='coolwarm', interpolation='nearest', vmin=-100, vmax=100)
    plt.colorbar()  # Show a colorbar on the side
    plt.title('Heatmap of 16x16 Matrix')
    plt.xlabel('X-axis')
    plt.ylabel('Y-axis')
    plt.show()
    '''
    # Index covariance matrix into blocks for each keypoint
    cov_mats = []
    for i in range(n_keypoints):
        # E_block = extract_submatrix(E, i)
        E_block = [[1, 0],[0, 1]]
        cov_mats.append(E_block)
    cov_mats = jnp.array(cov_mats)
    return cov_mats


def extract_submatrix(Qs, i, submatrix_size=2):
    # Compute the start indices for the submatrix
    i_q = 2 * i
    start_indices = (i_q, i_q)

    # Use jax.lax.dynamic_slice to extract the submatrix
    submatrix = jax.lax.dynamic_slice(Qs, start_indices, (submatrix_size, submatrix_size))

    return submatrix


def compute_nll(innovations, innovation_covs, epsilon=1e-6):
    """
    Computes the negative log likelihood, which is a likelihood measurement for the
    EKS prediction. This metric is used (minimized) to optimize s.
    """
    T = innovations.shape[0]
    n_coords = innovations.shape[1]
    nll = 0
    nll_values = []
    c = np.log(2 * np.pi) * n_coords  # The Gaussian normalization constant part
    for t in range(T):
        if not np.any(np.isnan(innovations[t])):  # Check if any value in innovations[t] is not NaN
            # Regularize the innovation covariance matrix by adding epsilon to the diagonal
            reg_innovation_cov = innovation_covs[t] + epsilon * np.eye(n_coords)

            # Compute the log determinant of the regularized covariance matrix
            log_det_S = np.log(np.abs(np.linalg.det(reg_innovation_cov)) + epsilon)
            solved_term = np.linalg.solve(reg_innovation_cov, innovations[t])
            quadratic_term = np.dot(innovations[t], solved_term)

            # Compute the NLL increment for time step t
            nll_increment = 0.5 * np.abs((log_det_S + quadratic_term + c))
            nll_values.append(nll_increment)
            nll += nll_increment
    return nll, nll_values


def compute_initial_guesses(ensemble_vars):
    """Computes an initial guess for optimized s, which is the stdev of temporal differences."""
    # Consider only the first 2000 entries in ensemble_vars
    ensemble_vars = ensemble_vars[:2000]

    # Compute ensemble mean
    ensemble_mean = np.nanmean(ensemble_vars, axis=0)
    if ensemble_mean is None:
        raise ValueError("No data found. Unable to compute ensemble mean.")

    # Initialize list to store temporal differences
    temporal_diffs_list = []

    # Iterate over each time step
    for i in range(1, len(ensemble_mean)):
        # Compute temporal difference for current time step
        temporal_diff = ensemble_mean - ensemble_vars[i]
        temporal_diffs_list.append(temporal_diff)

    # Compute standard deviation of temporal differences
    std_dev_guess = round(np.std(temporal_diffs_list), 5)
    return std_dev_guess


# --------------------------------------------------------------------
# JAX functions (will rename once other scripts all use these funcs)
# --------------------------------------------------------------------


def first_filtering_element(C, A, Q, R, m0, P0, y):
    # model.F = A, model.H = C,
    S = C @ Q @ C.T + R
    CF, low = jsc.linalg.cho_factor(S)  # note the jsc

    m1 = A @ m0
    P1 = A @ P0 @ A.T + Q
    S1 = C @ P1 @ C.T + R
    K1 = jsc.linalg.solve(S1, C @ P1, assume_a='pos').T  # note the jsc

    A_updated = jnp.zeros_like(A)
    b = m1 + K1 @ (y - C @ m1)
    C_updated = P1 - K1 @ S1 @ K1.T

    # note the jsc
    eta = A.T @ C.T @ jsc.linalg.cho_solve((CF, low), y)
    J = A.T @ C.T @ jsc.linalg.cho_solve((CF, low), C @ A)
    return A_updated, b, C_updated, J, eta


def generic_filtering_element(C, A, Q, R, y):
    S = C @ Q @ C.T + R
    CF, low = jsc.linalg.cho_factor(S)  # note the jsc
    K = jsc.linalg.cho_solve((CF, low), C @ Q).T  # note the jsc
    A_updated = A - K @ C @ A 
    b = K @ y
    C_updated = Q - K @ C @ Q

    # note the jsc
    eta = A.T @ C.T @ jsc.linalg.cho_solve((CF, low), y)
    J = A.T @ C.T @ jsc.linalg.cho_solve((CF, low), C @ A)
    return A_updated, b, C_updated, J, eta
    
def make_associative_filtering_elements(C, A, Q, R, m0, P0, observations):
    first_elems = first_filtering_element(C, A, Q, R, m0, P0, observations[0])
    generic_elems = vmap(lambda o: generic_filtering_element(C, A, Q, R, o))(observations[1:])
    return tuple(jnp.concatenate([jnp.expand_dims(first_e, 0), gen_es]) 
                 for first_e, gen_es in zip(first_elems, generic_elems))

@partial(vmap)
def filtering_operator(elem1, elem2):
    # # note the jsc everywhere
    A1, b1, C1, J1, eta1 = elem1
    A2, b2, C2, J2, eta2 = elem2
    dim = A1.shape[0]
    I = jnp.eye(dim)  # note the jnp

    I_C1J2 = I + C1 @ J2
    temp = jsc.linalg.solve(I_C1J2.T, A2.T).T
    A = temp @ A1
    b = temp @ (b1 + C1 @ eta2) + b2
    C = temp @ C1 @ A2.T + C2

    I_J2C1 = I + J2 @ C1
    temp = jsc.linalg.solve(I_J2C1.T, A1).T

    eta = temp @ (eta2 - J2 @ b1) + eta1
    J = temp @ J2 @ A1 + J1

    return A, b, C, J, eta


def pkf(y, m0, cov0, A, Q, C, R):
    initial_elements = make_associative_filtering_elements(C, A, Q, R, m0, cov0, y)
    final_elements = associative_scan(filtering_operator, initial_elements)
    return final_elements
    
pkf_func = jit(pkf)


def get_kalman_means(A_scan, b_scan, m0):
    """
    Computes the Kalman mean at a single timepoint, the result is: 
    A_scan @ m0 + b_scan

    Returned shape: (state_dimension, 1)
    """
    return A_scan @ jnp.expand_dims(m0, axis = 1) + jnp.expand_dims(b_scan, axis = 1)

def get_kalman_variances(C):
    return C

def get_next_cov(A, C, Q, R, filter_cov, filter_mean):
    """
    Given the moments of p(x_t | y_1, ..., y_t) (normal filter distribution), compute the moments of the distribution for: 
    p(y_{t+1} | y_1, ..., y_t)

    Params: 
        A (np.ndarray): Shape (state_dimension, state_dimension) Process coeff matrix
        C (np.ndarray): Shape (obs_dimension, state_dimension) Observation coeff matrix
        Q (np.ndarray): Shape (state_dimension, state_dimension). Process noise covariance matrix. 
        R (np.ndarray): Shape (obs_dimension, obs_dimension). Observation noise covariance matrix. 
        filter_cov (np.ndarray). Shape (state_dimension, state_dimension). Filtered covariance
        filter_mean (np.ndarray). Shape (state_dimension, 1). Filter mean 

    Returns: 
        mean (np.ndarray). Shape (obs_dimension, 1)
        cov (np.ndarray). Shape (obs_dimension, obs_dimension). 
    """
    mean = C @ A @ filter_mean
    cov = C @ (A @ filter_cov @ A.T + Q) @ C.T + R
    return mean, cov

def compute_marginal_nll(value, mean, covariance):
    return -1*jax.scipy.stats.multivariate_normal.logpdf(value, mean, covariance)

def parallel_loss_single(A_scan, b_scan, C_scan, A, C, Q, R, next_observation, m0):
    curr_mean = get_kalman_means(A_scan, b_scan, m0)
    curr_cov = get_kalman_variances(C_scan) #Placeholder; just returns identity

    next_mean, next_cov = get_next_cov(A, C, Q, R, curr_cov, curr_mean)
    return jnp.squeeze(curr_mean), curr_cov, compute_marginal_nll(jnp.squeeze(next_observation), jnp.squeeze(next_mean), next_cov)

parallel_loss_func_vmap = jit(vmap(parallel_loss_single, in_axes = (0, 0, 0, None, None, None, None, 0, None), out_axes = (0, 0, 0)))

<<<<<<< HEAD
def jax_backward_pass(mfs, Vfs, Ss, A):
    T = mfs.shape[0]
    # Initialize carry with the last values and A
    carry = (mfs[-1], Vfs[-1])

    def kalman_smoother_step(carry, t):
        m_next, V_next = carry
        mf_t = mfs[t]
        Vf_t = Vfs[t]
        S_t = Ss[t]
=======
@partial(jit)
def y1_given_x0_nll(C, A, Q, R, m0, cov0, obs):
    y1_predictive_mean = C @ A @ jnp.expand_dims(m0, axis = 1)
    y1_predictive_cov = C @ (A @ cov0 @ A.T + Q) @ C.T + R
    addend = -1*jax.scipy.stats.multivariate_normal.logpdf(obs, jnp.squeeze(y1_predictive_mean), y1_predictive_cov)
    return addend
    

def pkf_and_loss(y, m0, cov0, A, Q, C, R):
    A_scan, b_scan, C_scan, _, _ = pkf_func(y, m0, cov0, A, Q, C, R)

    #Gives us the NLL for p(y_i | y_1, ..., y_{i-1}) for i > 1. Need to use the parallel scan outputs for this. i = 1 handled below
    filtered_states, filtered_covariances, losses = parallel_loss_func_vmap(A_scan[:-1], b_scan[:-1], C_scan[:-1], A, C, Q, R, y[1:], m0)
    
>>>>>>> eb6d0537

    #Gives us the NLL for p_y(y_1 | x_0)
    addend = y1_given_x0_nll(C, A, Q, R, m0, cov0, y[0])
    
    final_mean = get_kalman_means(A_scan[-1], b_scan[-1], m0).T
    final_covariance = jnp.expand_dims(get_kalman_variances(C_scan[-1]), axis = 0)
    filtered_states = jnp.concatenate([filtered_states, final_mean], axis = 0)
    filtered_variances = jnp.concatenate([filtered_covariances, final_covariance], axis = 0)
    return filtered_states, filtered_variances, jnp.sum(losses) + addend


<<<<<<< HEAD
        return (m_smooth, V_smooth), (m_smooth, V_smooth)
=======

def kalman_filter_step(carry, curr_y):
    m_prev, V_prev, A, Q, C, R, nll_net = carry

    # Predict
    m_pred = jnp.dot(A, m_prev)
    V_pred = jnp.dot(A, jnp.dot(V_prev, A.T)) + Q

    # Update
    innovation = curr_y - jnp.dot(C, m_pred)
    innovation_cov = jnp.dot(C, jnp.dot(V_pred, C.T)) + R
    K = jnp.dot(V_pred, jnp.dot(C.T, jnp.linalg.inv(innovation_cov)))
    m_t = m_pred + jnp.dot(K, innovation)
    V_t = V_pred - jnp.dot(K, jnp.dot(C, V_pred))

    nll_current = single_timestep_nll(innovation, innovation_cov)
    nll_net = nll_net + nll_current

    return (m_t, V_t, A, Q, C, R, nll_net), (m_t, V_t, nll_current)


    

#Always run the sequential filter on CPU because the GPU will deploy individual kernels for each scan iteration, very slow. 
@partial(jit, backend='cpu')
def jax_forward_pass(y, m0, cov0, A, Q, C, R):
    """
    Kalman Filter for a single keypoint (can be vectorized using vmap for handling multiple keypoints in parallel)
    Parameters:
        y (np.ndarray): Shape (num_timepoints, observation_dimension). 
        m0 (np.ndarray): Shape (state_dimension,). Initial state of system. 
        cov0 (np.ndarray): Shape (state_dimension, state_dimension). Initial covariance of state variable. 
        A (np.ndarray): Shape (state_dimension, state_dimension). Process transition matrix.
        Q (np.ndarray): Shape (state_dimension, state_dimension). Process noise covariance matrix. 
        C (np.ndarray): Shape (observation_dimension, state_dimension). Observation coefficient matrix. 
        R (np.ndarray): Shape (observation_dimension, observation_dimension). Observation noise covariance matrix. 

    Returns:
        mfs (np.ndarray): Shape (num_timepoints, state_dimension). Mean filter state at each timepoint.
        Vfs (np.ndarray): Shape (num_timepoints, state_dimension, state_dimension). Covariance for each filtered state estimate.
        nll_net (np.ndarray): Shape (1,). Negative log likelihood observations -log (p(y_1, ..., y_T)) where T is total number of timepoints. 
    """
    # Initialize carry
    carry = (m0, cov0, A, Q, C, R, 0)
    carry, outputs = jax.lax.scan(kalman_filter_step, carry, y)
    mfs, Vfs, _ = outputs
    nll_net = carry[-1]
    return mfs, Vfs, nll_net


def kalman_smoother_step(carry, X):
    m_ahead_smooth, v_ahead_smooth, A, Q = carry
    m_curr_filter, v_curr_filter = X[0], X[1]

    # Compute the smoother gain
    ahead_predict = jnp.dot(A, m_curr_filter)
    ahead_cov = jnp.dot(A, jnp.dot(v_curr_filter, A.T)) + Q

    smoothing_gain = jsc.linalg.solve(ahead_cov, jnp.dot(A, v_curr_filter.T)).T
    smoothed_state = m_curr_filter + jnp.dot(smoothing_gain, m_ahead_smooth - m_curr_filter)
    smoothed_cov = v_curr_filter + jnp.dot(jnp.dot(smoothing_gain, m_ahead_smooth - ahead_cov), smoothing_gain.T)

    return (smoothed_state, smoothed_cov, A, Q), (smoothed_state, smoothed_cov)

@partial(jit, backend='cpu')
def jax_backward_pass(mfs, Vfs, A, Q):
    """
    Runs the kalman smoother given the filtered values
    Parameters: 
        mfs (np.ndarray). Shape (num_timepoints, state_dimension). The kalman-filtered means of the data. 
        Vfs (np.ndarray). Shape (num_timepoints, state_dimension, state_dimension). The kalman-filtered covariance matrix of the state vector at each time point.
        A (np.ndarray). Shape (state_dimension, state_dimension). The process transition matrix
        Q (np.ndarray). Shape (state_dimension, state_dimension). The covariance of the process noise. 
    Returns:
        smoothed_states (np.ndarray): Shape (num_timepoints, state_dimension). The smoothed estimates for the state vector starting at the first timepoint where observations are possible. 
        smoothed_state_covariances (np.ndarray): Shape (num_timepoints, state_dimension, state_dimension). 
    """
    carry = (mfs[-1], Vfs[-1], A, Q)
>>>>>>> eb6d0537

    # Reverse scan over the time steps
    _, outputs = jax.lax.scan(
        kalman_smoother_step,
        carry,
<<<<<<< HEAD
        jnp.arange(T - 2, -1, -1)  # Reverse order to ensure proper time sequence
    )

    ms, Vs = outputs

    # Include the initial state in the outputs
    ms = jnp.concatenate([ms[::-1], mfs[-1][None]], axis=0)
    Vs = jnp.concatenate([Vs[::-1], Vfs[-1][None]], axis=0)
    return ms, Vs
=======
        [mfs[:-1], Vfs[:-1]],
        reverse=True
    )
    
    smoothed_states, smoothed_state_covariances = outputs
    smoothed_states = jnp.append(smoothed_states, jnp.expand_dims(mfs[-1], 0), 0)
    smoothed_state_covariances = jnp.append(smoothed_state_covariances, jnp.expand_dims(Vfs[-1], 0), 0)
    return smoothed_states, smoothed_state_covariances
>>>>>>> eb6d0537


def single_timestep_nll(innovation, innovation_cov):
    epsilon=1e-6
    n_coords = innovation.shape[0]

    # Regularize the innovation covariance matrix by adding epsilon to the diagonal
    reg_innovation_cov = innovation_cov + epsilon * jnp.eye(n_coords)

    # Compute the log determinant of the regularized covariance matrix
    log_det_S = jnp.log(jnp.abs(jnp.linalg.det(reg_innovation_cov)) + epsilon)
    solved_term = jnp.linalg.solve(reg_innovation_cov, innovation)
    quadratic_term = jnp.dot(innovation, solved_term)

    # Compute the NLL increment for the current time step
    c = jnp.log(2 * jnp.pi) * n_coords  # The Gaussian normalization constant part
    nll_increment = 0.5 * jnp.abs(log_det_S + quadratic_term + c)
    return nll_increment

single_timestep_nll_vmap = vmap(single_timestep_nll, in_axes=(0, 0))

@partial(jit)
def jax_compute_nll(innovations, innovation_covs):
    """
    Computes the negative log likelihood (NLL) for the EKS prediction in a parallelized manner using JAX.
    Args:
        
    """
    # Apply the single_timestep_nll function across all time steps using vmap
    nll_values = single_timestep_nll_vmap(innovations, innovation_covs)

    # Sum all the NLL increments to get the total NLL
    nll = jnp.sum(nll_values)
    return nll, nll_values<|MERGE_RESOLUTION|>--- conflicted
+++ resolved
@@ -510,18 +510,6 @@
 
 parallel_loss_func_vmap = jit(vmap(parallel_loss_single, in_axes = (0, 0, 0, None, None, None, None, 0, None), out_axes = (0, 0, 0)))
 
-<<<<<<< HEAD
-def jax_backward_pass(mfs, Vfs, Ss, A):
-    T = mfs.shape[0]
-    # Initialize carry with the last values and A
-    carry = (mfs[-1], Vfs[-1])
-
-    def kalman_smoother_step(carry, t):
-        m_next, V_next = carry
-        mf_t = mfs[t]
-        Vf_t = Vfs[t]
-        S_t = Ss[t]
-=======
 @partial(jit)
 def y1_given_x0_nll(C, A, Q, R, m0, cov0, obs):
     y1_predictive_mean = C @ A @ jnp.expand_dims(m0, axis = 1)
@@ -536,7 +524,6 @@
     #Gives us the NLL for p(y_i | y_1, ..., y_{i-1}) for i > 1. Need to use the parallel scan outputs for this. i = 1 handled below
     filtered_states, filtered_covariances, losses = parallel_loss_func_vmap(A_scan[:-1], b_scan[:-1], C_scan[:-1], A, C, Q, R, y[1:], m0)
     
->>>>>>> eb6d0537
 
     #Gives us the NLL for p_y(y_1 | x_0)
     addend = y1_given_x0_nll(C, A, Q, R, m0, cov0, y[0])
@@ -548,9 +535,6 @@
     return filtered_states, filtered_variances, jnp.sum(losses) + addend
 
 
-<<<<<<< HEAD
-        return (m_smooth, V_smooth), (m_smooth, V_smooth)
-=======
 
 def kalman_filter_step(carry, curr_y):
     m_prev, V_prev, A, Q, C, R, nll_net = carry
@@ -629,23 +613,11 @@
         smoothed_state_covariances (np.ndarray): Shape (num_timepoints, state_dimension, state_dimension). 
     """
     carry = (mfs[-1], Vfs[-1], A, Q)
->>>>>>> eb6d0537
 
     # Reverse scan over the time steps
     _, outputs = jax.lax.scan(
         kalman_smoother_step,
         carry,
-<<<<<<< HEAD
-        jnp.arange(T - 2, -1, -1)  # Reverse order to ensure proper time sequence
-    )
-
-    ms, Vs = outputs
-
-    # Include the initial state in the outputs
-    ms = jnp.concatenate([ms[::-1], mfs[-1][None]], axis=0)
-    Vs = jnp.concatenate([Vs[::-1], Vfs[-1][None]], axis=0)
-    return ms, Vs
-=======
         [mfs[:-1], Vfs[:-1]],
         reverse=True
     )
@@ -654,7 +626,6 @@
     smoothed_states = jnp.append(smoothed_states, jnp.expand_dims(mfs[-1], 0), 0)
     smoothed_state_covariances = jnp.append(smoothed_state_covariances, jnp.expand_dims(Vfs[-1], 0), 0)
     return smoothed_states, smoothed_state_covariances
->>>>>>> eb6d0537
 
 
 def single_timestep_nll(innovation, innovation_cov):
