import os
from functools import partial
<<<<<<< HEAD
import os
=======
from typing import Optional, Union

>>>>>>> 6d696874
import jax
import jax.numpy as jnp
import numpy as np
import optax
import pandas as pd
from jax import jit, vmap

from eks.core import (
    compute_covariance_matrix,
    compute_initial_guesses,
    eks_zscore,
    jax_backward_pass,
    jax_ensemble,
    jax_forward_pass,
    jax_forward_pass_nlls,
    pkf_and_loss,
)
<<<<<<< HEAD
from eks.utils import crop_frames, make_dlc_pandas_index, format_data, populate_output_dataframe


def fit_eks_singlecam(input_source, data_type, save_dir, save_filename, bodypart_list, s, s_frames,
                      blocks, verbose):
    """
    Function to fit the Ensemble Kalman Smoother for single-camera data.

    Args:
        input_source (str or list): Directory path or list of CSV file paths.
        data_type (str): Type of data (e.g., 'csv', 'slp').
        save_dir (str): Directory to save outputs.
        save_filename (str): Name of the output file.
        bodypart_list (list): List of body parts to analyze.
        s (float or None): Smoothing factor.
        s_frames (list or None): Frames for automatic optimization if s is not provided.
        blocks (int): Number of blocks for processing.
        verbose (bool): If True, enables verbose output.

    Returns:
        output_df (DataFrame): DataFrame containing the smoothed results.
        s_finals (list): List of optimized smoothing factors for each keypoint.
        input_dfs (list): List of input DataFrames for plotting.
        bodypart_list (list): List of body parts used.
    """
    # Load and format input files using the unified format_data function
    input_dfs, output_df, keypoint_names = format_data(input_source, data_type)

    if bodypart_list is None:
        bodypart_list = keypoint_names
    print(f'Input data has been read in for the following keypoints:\n{bodypart_list}')

    # Convert list of DataFrames to a 3D NumPy array
    data_arrays = [df.to_numpy() for df in input_dfs]
    markers_3d_array = np.stack(data_arrays, axis=0)

    # Map keypoint names to indices and crop markers_3d_array
    keypoint_is = {}
    keys = []
    for i, col in enumerate(input_dfs[0].columns):
        keypoint_is[col] = i
    for part in bodypart_list:
        keys.append(keypoint_is[part + '_x'])
        keys.append(keypoint_is[part + '_y'])
        keys.append(keypoint_is[part + '_likelihood'])
    key_cols = np.array(keys)
    markers_3d_array = markers_3d_array[:, :, key_cols]

    # Call the smoother function
    df_dicts, s_finals = ensemble_kalman_smoother_singlecam(
        markers_3d_array,
        bodypart_list,
        s,
        s_frames,
        blocks,
        verbose=verbose
    )

    # Save eks results in new DataFrames and .csv output files
    keypoint_i = -1  # keypoint to be plotted
    for k in range(len(bodypart_list)):
        df = df_dicts[k][bodypart_list[k] + '_df']
        output_df = populate_output_dataframe(df, bodypart_list[k], output_df)

    # Save the output DataFrame to CSV
    save_filename = save_filename or f'singlecam_{s_finals[keypoint_i]}.csv'
    output_df.to_csv(os.path.join(save_dir, save_filename))
    print("DataFrames successfully converted to CSV")

    return output_df, s_finals, input_dfs, bodypart_list
=======
from eks.utils import crop_frames, format_data, make_dlc_pandas_index


def fit_eks_singlecam(
    input_source: Union[str, list],
    save_file: str,
    bodypart_list: Optional[list] = None,
    smooth_param: Optional[Union[float, list]] = None,
    s_frames: Optional[list] = None,
    blocks: list = [],
    avg_mode: str = 'median',
    var_mode: str = 'confidence_weighted_var',
) -> tuple:
    """Fit the Ensemble Kalman Smoother for single-camera data.

    Args:
        input_source: directory path or list of CSV file paths. If a directory path, all files
            within this directory will be used.
        save_file: File to save output dataframe.
        bodypart_list: list of body parts to analyze.
        smooth_param: value in (0, Inf); smaller values lead to more smoothing
        s_frames: Frames for automatic optimization if smooth_param is not provided.
        blocks: keypoints to be blocked for correlated noise. Generates on smoothing param per
            block, as opposed to per keypoint.
            Specified by the form "x1, x2, x3; y1, y2" referring to keypoint indices (start at 0)
        avg_mode: mode for averaging across ensemble
            'median' | 'mean'
        var_mode: mode for computing ensemble variance
            'var' | 'confidence_weighted_var'
>>>>>>> 6d696874

    Returns:
        tuple:
            df_smoothed (pd.DataFrame)
            s_finals (list): List of optimized smoothing factors for each keypoint.
            input_dfs (list): List of input DataFrames for plotting.
            bodypart_list (list): List of body parts used.

    """
    # Load and format input files using the unified format_data function
    input_dfs_list, _, keypoint_names = format_data(input_source)

    if bodypart_list is None:
        bodypart_list = keypoint_names
    print(f'Input data loaded for keypoints:\n{bodypart_list}')

    # Run the ensemble Kalman smoother
    df_smoothed, smooth_params_final = ensemble_kalman_smoother_singlecam(
        markers_list=input_dfs_list,
        keypoint_names=bodypart_list,
        smooth_param=smooth_param,
        s_frames=s_frames,
        blocks=blocks,
        avg_mode=avg_mode,
        var_mode=var_mode,
    )

    # Save the output DataFrame to CSV
    os.makedirs(os.path.dirname(save_file), exist_ok=True)
    df_smoothed.to_csv(save_file)
    print("DataFrames successfully converted to CSV")

    return df_smoothed, smooth_params_final, input_dfs_list, bodypart_list


def ensemble_kalman_smoother_singlecam(
    markers_list: list,
    keypoint_names: list,
    smooth_param: Optional[Union[float, list]] = None,
    s_frames: Optional[list] = None,
    blocks: list = [],
    avg_mode: str = 'median',
    var_mode: str = 'confidence_weighted_var',
    zscore_threshold: float = 2,
    verbose: bool = False,
) -> tuple:
    """Perform Ensemble Kalman Smoothing for single-camera data.

    Args:
        markers_list: pd.DataFrames
            each list element is a dataframe of predictions from one ensemble member
        keypoint_names: List of body parts to run smoothing on
        smooth_param: value in (0, Inf); smaller values lead to more smoothing
        s_frames: List of frames for automatic computation of smoothing parameter
        blocks: keypoints to be blocked for correlated noise. Generates on smoothing param per
            block, as opposed to per keypoint.
            Specified by the form "x1, x2, x3; y1, y2" referring to keypoint indices (start at 0)
        avg_mode: mode for averaging across ensemble
            'median' | 'mean'
        var_mode: mode for computing ensemble variance
            'var' | 'confidence_weighted_var'
        zscore_threshold: z-score threshold.
        verbose: True to print out details

    Returns:
        tuple: Dataframes with smoothed predictions, final smoothing parameters, NLL values.

    """

    # Convert list of DataFrames to a 3D NumPy array
    data_arrays = [df.to_numpy() for df in markers_list]
    markers_3d_array = np.stack(data_arrays, axis=0)

    # Map keypoint names to indices and crop markers_3d_array
    keypoint_is = {}
    keys = []
    for i, col in enumerate(markers_list[0].columns):
        keypoint_is[col] = i
    for part in keypoint_names:
        keys.append(keypoint_is[part + '_x'])
        keys.append(keypoint_is[part + '_y'])
        keys.append(keypoint_is[part + '_likelihood'])
    key_cols = np.array(keys)
    markers_3d_array = markers_3d_array[:, :, key_cols]

    T = markers_3d_array.shape[1]
    n_keypoints = markers_3d_array.shape[2] // 3
    n_coords = 2

    # Compute ensemble statistics
    print("Ensembling models")
    ensemble_preds, ensemble_vars, ensemble_likes = jax_ensemble(
        markers_3d_array, avg_mode=avg_mode, var_mode=var_mode,
    )

    # Calculate mean and adjusted observations
    mean_obs_dict, adjusted_obs_dict, scaled_ensemble_preds = adjust_observations(
        ensemble_preds.copy(), n_keypoints,
    )

    # Initialize Kalman filter values
    m0s, S0s, As, cov_mats, Cs, Rs, ys = initialize_kalman_filter(
        scaled_ensemble_preds, adjusted_obs_dict, n_keypoints)
    # Main smoothing function
    s_finals, ms, Vs, nlls = singlecam_optimize_smooth(
        cov_mats, ys, m0s, S0s, Cs, As, Rs, ensemble_vars,
        s_frames, smooth_param, blocks, verbose)

    y_m_smooths = np.zeros((n_keypoints, T, n_coords))
    y_v_smooths = np.zeros((n_keypoints, T, n_coords, n_coords))
    eks_preds_array = np.zeros(y_m_smooths.shape)

    data_arr = []

    # Process each keypoint
    for k in range(n_keypoints):
        y_m_smooths[k] = np.dot(Cs[k], ms[k].T).T
        y_v_smooths[k] = np.swapaxes(np.dot(Cs[k], np.dot(Vs[k], Cs[k].T)), 0, 1)
        mean_x_obs = mean_obs_dict[3 * k]
        mean_y_obs = mean_obs_dict[3 * k + 1]

        # Computing z-score
        # eks_preds_array[k] = y_m_smooths[k].copy()
        # eks_preds_array[k] = np.asarray([
        #     eks_preds_array[k].T[0] + mean_x_obs,
        #     eks_preds_array[k].T[1] + mean_y_obs,
        # ]).T
        # zscore, ensemble_std = eks_zscore(
        #     eks_preds_array[k],
        #     ensemble_preds[:, k, :],
        #     ensemble_vars[:, k, :],
        #     min_ensemble_std=zscore_threshold,
        # )
        # nll = nlls[k]

        # keep track of labels for each data entry
        labels = []

        # smoothed x vals
        data_arr.append(y_m_smooths[k].T[0] + mean_x_obs)
        labels.append('x')
        # smoothed y vals
        data_arr.append(y_m_smooths[k].T[1] + mean_y_obs)
        labels.append('y')
        # mean likelihood
        data_arr.append(ensemble_likes[:, k, 0])
        labels.append('likelihood')
        # x vals ensemble median
        data_arr.append(ensemble_preds[:, k, 0])
        labels.append('x_ens_median')
        # y vals ensemble median
        data_arr.append(ensemble_preds[:, k, 1])
        labels.append('y_ens_median')
        # x vals ensemble variance
        data_arr.append(ensemble_vars[:, k, 0])
        labels.append('x_ens_var')
        # y vals ensemble variance
        data_arr.append(ensemble_vars[:, k, 1])
        labels.append('y_ens_var')
        # x vals posterior variance
        data_arr.append(y_v_smooths[k][:, 0, 0])
        labels.append('x_posterior_var')
        # y vals posterior variance
        data_arr.append(y_v_smooths[k][:, 1, 1])
        labels.append('y_posterior_var')

    data_arr = np.asarray(data_arr)

    # put data into dataframe
    pdindex = make_dlc_pandas_index(keypoint_names, labels=labels)
    markers_df = pd.DataFrame(data_arr.T, columns=pdindex)

    return markers_df, s_finals


def adjust_observations(
    scaled_ensemble_preds: np.ndarray,
    n_keypoints: int,
) -> tuple:
    """
    Adjust observations by computing mean and adjusted observations for each keypoint.

    Args:
        scaled_ensemble_preds: shape (n_timepoints, n_keypoints, n_coordinates)
        n_keypoints: Number of keypoints.

    Returns:
        tuple: Mean observations dict, adjusted observations dict, scaled ensemble preds

    """

    # Ensure scaled_ensemble_preds is a JAX array
    scaled_ensemble_preds = jnp.array(scaled_ensemble_preds)

    # Convert dictionaries to JAX arrays
    keypoints_avg_array = scaled_ensemble_preds.reshape((scaled_ensemble_preds.shape[0], -1)).T
    x_keys = jnp.array([3 * i for i in range(n_keypoints)])
    y_keys = jnp.array([3 * i + 1 for i in range(n_keypoints)])

    def compute_adjusted_means(i):
        mean_x_obs = jnp.nanmean(keypoints_avg_array[2 * i])
        mean_y_obs = jnp.nanmean(keypoints_avg_array[2 * i + 1])
        adjusted_x_obs = keypoints_avg_array[2 * i] - mean_x_obs
        adjusted_y_obs = keypoints_avg_array[2 * i + 1] - mean_y_obs
        return mean_x_obs, mean_y_obs, adjusted_x_obs, adjusted_y_obs

    means_and_adjustments = jax.vmap(compute_adjusted_means)(jnp.arange(n_keypoints))

    mean_x_obs, mean_y_obs, adjusted_x_obs, adjusted_y_obs = means_and_adjustments

    # Convert JAX arrays to NumPy arrays for dictionary keys
    x_keys_np = np.array(x_keys)
    y_keys_np = np.array(y_keys)

    mean_obs_dict = {x_keys_np[i]: mean_x_obs[i] for i in range(n_keypoints)}
    mean_obs_dict.update({y_keys_np[i]: mean_y_obs[i] for i in range(n_keypoints)})

    adjusted_obs_dict = {x_keys_np[i]: adjusted_x_obs[i] for i in range(n_keypoints)}
    adjusted_obs_dict.update({y_keys_np[i]: adjusted_y_obs[i] for i in range(n_keypoints)})

    def scale_ensemble_preds(mean_x_obs, mean_y_obs, scaled_ensemble_preds, i):
        scaled_ensemble_preds = scaled_ensemble_preds.at[:, i, 0].add(-mean_x_obs)
        scaled_ensemble_preds = scaled_ensemble_preds.at[:, i, 1].add(-mean_y_obs)
        return scaled_ensemble_preds

    for i in range(n_keypoints):
        mean_x = mean_obs_dict[x_keys_np[i]]
        mean_y = mean_obs_dict[y_keys_np[i]]
        scaled_ensemble_preds = scale_ensemble_preds(mean_x, mean_y, scaled_ensemble_preds, i)

    return mean_obs_dict, adjusted_obs_dict, scaled_ensemble_preds


def initialize_kalman_filter(
    scaled_ensemble_preds: np.ndarray,
    adjusted_obs_dict: dict,
    n_keypoints: int
) -> tuple:
    """
    Initialize the Kalman filter values.

    Parameters:
        scaled_ensemble_preds: Scaled ensemble predictions.
        adjusted_obs_dict: Adjusted observations dictionary.
        n_keypoints: Number of keypoints.

    Returns:
        tuple: Initial Kalman filter values and covariance matrices.

    """

    # Convert inputs to JAX arrays
    scaled_ensemble_preds = jnp.array(scaled_ensemble_preds)

    # Extract the necessary values from adjusted_obs_dict
    adjusted_x_obs_list = [adjusted_obs_dict[3 * i] for i in range(n_keypoints)]
    adjusted_y_obs_list = [adjusted_obs_dict[3 * i + 1] for i in range(n_keypoints)]

    # Convert these lists to JAX arrays
    adjusted_x_obs_array = jnp.array(adjusted_x_obs_list)
    adjusted_y_obs_array = jnp.array(adjusted_y_obs_list)

    def init_kalman(i, adjusted_x_obs, adjusted_y_obs):
        m0 = jnp.array([0.0, 0.0])  # initial state: mean
        S0 = jnp.array([[jnp.nanvar(adjusted_x_obs), 0.0],
                        [0.0, jnp.nanvar(adjusted_y_obs)]])  # diagonal: var
        A = jnp.array([[1.0, 0], [0, 1.0]])  # state-transition matrix
        C = jnp.array([[1, 0], [0, 1]])  # Measurement function
        R = jnp.eye(2)  # placeholder diagonal matrix for ensemble variance
        y_obs = scaled_ensemble_preds[:, i, :]

        return m0, S0, A, C, R, y_obs

    # Use vmap to vectorize the initialization over all keypoints
    init_kalman_vmap = jax.vmap(init_kalman, in_axes=(0, 0, 0))
    m0s, S0s, As, Cs, Rs, y_obs_array = init_kalman_vmap(jnp.arange(n_keypoints),
                                                         adjusted_x_obs_array,
                                                         adjusted_y_obs_array)
    cov_mats = compute_covariance_matrix(scaled_ensemble_preds)
    return m0s, S0s, As, cov_mats, Cs, Rs, y_obs_array


def singlecam_optimize_smooth(
    cov_mats: np.ndarray,
    ys: np.ndarray,
    m0s: np.ndarray,
    S0s: np.ndarray,
    Cs: np.ndarray,
    As: np.ndarray,
    Rs: np.ndarray,
    ensemble_vars: np.ndarray,
    s_frames: list,
    smooth_param: Union[float, list],
    blocks: list = [],
    maxiter: int = 1000,
    verbose: bool = False,
) -> tuple:
    """Optimize smoothing parameter, and use the result to run the kalman filter-smoother.

    Parameters:
        cov_mats: Covariance matrices.
        ys: Observations. Shape (keypoints, frames, coordinates). coordinate is usually 2
        m0s: Initial mean state.
        S0s: Initial state covariance.
        Cs: Measurement function.
        As: State-transition matrix.
        Rs: Measurement noise covariance.
        ensemble_vars: Ensemble variances.
        s_frames: List of frames.
        smooth_param: Smoothing parameter.
        blocks: keypoints to be blocked for correlated noise. Generates on smoothing param per
            block, as opposed to per keypoint.
            Specified by the form "x1, x2, x3; y1, y2" referring to keypoint indices (start at 0)
        maxiter
        verbose

    Returns:
        tuple: Final smoothing parameters, smoothed means, smoothed covariances,
               negative log-likelihoods, negative log-likelihood values.

    """

    n_keypoints = ys.shape[0]
    s_finals = []
    if len(blocks) == 0:
        for n in range(n_keypoints):
            blocks.append([n])
    if verbose:
        print(f'Correlated keypoint blocks: {blocks}')

    # Depending on whether we use GPU, choose parallel or sequential smoothing param optimization
    try:
        _ = jax.device_put(jax.numpy.ones(1), device=jax.devices('gpu')[0])
        if verbose:
            print("Using GPU")

        @partial(jit)
        def nll_loss_parallel_scan(s, cov_mats, cropped_ys, m0s, S0s, Cs, As, Rs):
            s = jnp.exp(s)  # To ensure positivity
            output = singlecam_smooth_min_parallel(s, cov_mats, cropped_ys, m0s, S0s, Cs, As, Rs)
            return output

        loss_function = nll_loss_parallel_scan
    except:
        if verbose:
            print("Using CPU")

        @partial(jit)
        def nll_loss_sequential_scan(s, cov_mats, cropped_ys, m0s, S0s, Cs, As, Rs, ensemble_vars):
            s = jnp.exp(s)  # To ensure positivity
            return singlecam_smooth_min(
                s, cov_mats, cropped_ys, m0s, S0s, Cs, As, Rs, ensemble_vars)

        loss_function = nll_loss_sequential_scan

    # Optimize smooth_param
    if smooth_param is not None:
        if isinstance(smooth_param, float):
            s_finals = [smooth_param]
        elif isinstance(smooth_param, int):
            s_finals = [float(smooth_param)]
        else:
            s_finals = smooth_param
    else:
        guesses = []
        cropped_ys = []
        for k in range(n_keypoints):
            current_guess = compute_initial_guesses(ensemble_vars[:, k, :])
            guesses.append(current_guess)
            if s_frames is None or len(s_frames) == 0:
                cropped_ys.append(ys[k])
            else:
                cropped_ys.append(crop_frames(ys[k], s_frames))

        cropped_ys = np.array(cropped_ys)  # Concatenation of this list along dimension 0

        # Optimize negative log likelihood
        for block in blocks:
            s_init = guesses[block[0]]
            if s_init <= 0:
                s_init = 2
            s_init = jnp.log(s_init)
            optimizer = optax.adam(learning_rate=0.25)
            opt_state = optimizer.init(s_init)

            selector = np.array(block).astype(int)
            cov_mats_sub = cov_mats[selector]
            m0s_crop = m0s[selector]
            S0s_crop = S0s[selector]
            Cs_crop = Cs[selector]
            As_crop = As[selector]
            Rs_crop = Rs[selector]
            y_subset = cropped_ys[selector]

            def step(s, opt_state):
                loss, grads = jax.value_and_grad(loss_function)(
                    s, cov_mats_sub, y_subset, m0s_crop, S0s_crop, Cs_crop, As_crop, Rs_crop)
                updates, opt_state = optimizer.update(grads, opt_state)
                s = optax.apply_updates(s, updates)
                return s, opt_state, loss

            prev_loss = jnp.inf
            for iteration in range(maxiter):
                s_init, opt_state, loss = step(s_init, opt_state)

                if verbose and iteration % 10 == 0 or iteration == maxiter - 1:
                    print(f'Iteration {iteration}, Current loss: {loss}, Current s: {s_init}')

                tol = 0.001 * jnp.abs(jnp.log(prev_loss))
                if jnp.linalg.norm(loss - prev_loss) < tol + 1e-6:
                    break

                prev_loss = loss

            s_final = jnp.exp(s_init)  # Convert back from log-space

            for b in block:
                if verbose:
                    print(f's={s_final} for keypoint {b}')
                s_finals.append(s_final)

    s_finals = np.array(s_finals)
    # Final smooth with optimized s
    ms, Vs, nlls = final_forwards_backwards_pass(
        cov_mats, s_finals, ys, m0s, S0s, Cs, As, Rs, ensemble_vars,
    )

    return s_finals, ms, Vs, nlls


# ------------------------------------------------------------------------------------------------
# Routines that use the sequential kalman filter implementation to arrive at the NLL function
# Note: this code is set up to always run on CPU.
# ------------------------------------------------------------------------------------------------

def inner_smooth_min_routine(y, m0, S0, A, Q, C, R, ensemble_vars):
    # Run filtering with the current smooth_param
    _, _, nll = jax_forward_pass(y, m0, S0, A, Q, C, R, ensemble_vars)
    return nll


inner_smooth_min_routine_vmap = vmap(inner_smooth_min_routine, in_axes=(0, 0, 0, 0, 0, 0, 0))


def singlecam_smooth_min(smooth_param, cov_mats, ys, m0s, S0s, Cs, As, Rs, ensemble_vars):
    """
    Smooths once using the given smooth_param. Returns only the nll, which is the parameter to
    be minimized using the scipy.minimize() function.

    Parameters:
    smooth_param (float): Smoothing parameter.
    block (list): List of blocks.
    cov_mats (np.ndarray): Covariance matrices.
    ys (np.ndarray): Observations.
    m0s (np.ndarray): Initial mean state.
    S0s (np.ndarray): Initial state covariance.
    Cs (np.ndarray): Measurement function.
    As (np.ndarray): State-transition matrix.
    Rs (np.ndarray): Measurement noise covariance.

    Returns:
    float: Negative log-likelihood.
    """
    # Adjust Q based on smooth_param and cov_matrix
    Qs = smooth_param * cov_mats
    nlls = jnp.sum(inner_smooth_min_routine_vmap(ys, m0s, S0s, As, Qs, Cs, Rs))
    return nlls


def inner_smooth_min_routine_parallel(y, m0, S0, A, Q, C, R):
    # Run filtering with the current smooth_param
    means, covariances, NLL = pkf_and_loss(y, m0, S0, A, Q, C, R)
    return jnp.sum(NLL)


inner_smooth_min_routine_parallel_vmap = jit(
    vmap(inner_smooth_min_routine_parallel, in_axes=(0, 0, 0, 0, 0, 0, 0)))


# ------------------------------------------------------------------------------------------------
# Routines that use the parallel scan kalman filter implementation to arrive at the NLL function.
# Note: This should only be run on GPUs
# ------------------------------------------------------------------------------------------------

def singlecam_smooth_min_parallel(
    smooth_param, cov_mats, observations, initial_means, initial_covariances, Cs, As, Rs,
):
    """
    Computes the maximum likelihood estimator for the process noise variance (smoothness param).
    This function is parallelized to process all keypoints in a given block.
    KEY: This function uses the parallel scan algorithm, which has effectively O(log(n))
    runtime on GPUs. On CPUs, it is slower than the jax.lax.scan implementation above.

    Parameters:
    smooth_param (float): Smoothing parameter.
    block (list): List of blocks.
    cov_mats (np.ndarray): Covariance matrices.
    ys (np.ndarray): Observations.
    m0s (np.ndarray): Initial mean state.
    S0s (np.ndarray): Initial state covariance.
    Cs (np.ndarray): Measurement function.
    As (np.ndarray): State-transition matrix.
    Rs (np.ndarray): Measurement noise covariance.

    Returns:
        float: Negative log-likelihood.
    """
    # Adjust Q based on smooth_param and cov_matrix
    Qs = smooth_param * cov_mats
    values = inner_smooth_min_routine_parallel_vmap(observations, initial_means,
                                                    initial_covariances, As, Qs, Cs, Rs)
    return jnp.sum(values)


def final_forwards_backwards_pass(process_cov, s, ys, m0s, S0s, Cs, As, Rs, ensemble_vars):
    """
    Perform final smoothing with the optimized smoothing parameters.

    Parameters:
        process_cov: Shape (keypoints, state_coords, state_coords). Process noise covariance matrix
        s: Shape (keypoints,). We scale the process noise covariance by this value at each keypoint
        ys: Shape (keypoints, frames, observation_coordinates). Observations for all keypoints.
        m0s: Shape (keypoints, state_coords). Initial ensembled mean state for each keypoint.
        S0s: Shape (keypoints, state_coords, state_coords). Initial ensembled state covars fek.
        Cs: Shape (keypoints, obs_coords, state_coords). Observation measurement coeff matrix.
        As: Shape (keypoints, state_coords, state_coords). Process matrix for each keypoint.
        Rs: Shape (keypoints, obs_coords, obs_coords). Measurement noise covariance.

    Returns:
        smoothed means: Shape (keypoints, timepoints, coords).
            Kalman smoother state estimates outputs for all frames/all keypoints.
        smoothed covariances: Shape (num_keypoints, num_state_coordinates, num_state_coordinates)
    """

    # Initialize
    n_keypoints = ys.shape[0]
    ms_array = []
    Vs_array = []
    nlls_array = []
    Qs = s[:, None, None] * process_cov
    # Run forward and backward pass for each keypoint
    for k in range(n_keypoints):
        mf, Vf, nll, nll_array = jax_forward_pass_nlls(
            ys[k], m0s[k], S0s[k], As[k], Qs[k], Cs[k], Rs[k], ensemble_vars[:, k, :])
        ms, Vs = jax_backward_pass(mf, Vf, As[k], Qs[k])
        ms_array.append(np.array(ms))
        Vs_array.append(np.array(Vs))
        nlls_array.append(np.array(nll_array))

    smoothed_means = np.stack(ms_array, axis=0)
    smoothed_covariances = np.stack(Vs_array, axis=0)

    return smoothed_means, smoothed_covariances, nlls_array<|MERGE_RESOLUTION|>--- conflicted
+++ resolved
@@ -1,11 +1,7 @@
 import os
 from functools import partial
-<<<<<<< HEAD
-import os
-=======
 from typing import Optional, Union
 
->>>>>>> 6d696874
 import jax
 import jax.numpy as jnp
 import numpy as np
@@ -23,78 +19,6 @@
     jax_forward_pass_nlls,
     pkf_and_loss,
 )
-<<<<<<< HEAD
-from eks.utils import crop_frames, make_dlc_pandas_index, format_data, populate_output_dataframe
-
-
-def fit_eks_singlecam(input_source, data_type, save_dir, save_filename, bodypart_list, s, s_frames,
-                      blocks, verbose):
-    """
-    Function to fit the Ensemble Kalman Smoother for single-camera data.
-
-    Args:
-        input_source (str or list): Directory path or list of CSV file paths.
-        data_type (str): Type of data (e.g., 'csv', 'slp').
-        save_dir (str): Directory to save outputs.
-        save_filename (str): Name of the output file.
-        bodypart_list (list): List of body parts to analyze.
-        s (float or None): Smoothing factor.
-        s_frames (list or None): Frames for automatic optimization if s is not provided.
-        blocks (int): Number of blocks for processing.
-        verbose (bool): If True, enables verbose output.
-
-    Returns:
-        output_df (DataFrame): DataFrame containing the smoothed results.
-        s_finals (list): List of optimized smoothing factors for each keypoint.
-        input_dfs (list): List of input DataFrames for plotting.
-        bodypart_list (list): List of body parts used.
-    """
-    # Load and format input files using the unified format_data function
-    input_dfs, output_df, keypoint_names = format_data(input_source, data_type)
-
-    if bodypart_list is None:
-        bodypart_list = keypoint_names
-    print(f'Input data has been read in for the following keypoints:\n{bodypart_list}')
-
-    # Convert list of DataFrames to a 3D NumPy array
-    data_arrays = [df.to_numpy() for df in input_dfs]
-    markers_3d_array = np.stack(data_arrays, axis=0)
-
-    # Map keypoint names to indices and crop markers_3d_array
-    keypoint_is = {}
-    keys = []
-    for i, col in enumerate(input_dfs[0].columns):
-        keypoint_is[col] = i
-    for part in bodypart_list:
-        keys.append(keypoint_is[part + '_x'])
-        keys.append(keypoint_is[part + '_y'])
-        keys.append(keypoint_is[part + '_likelihood'])
-    key_cols = np.array(keys)
-    markers_3d_array = markers_3d_array[:, :, key_cols]
-
-    # Call the smoother function
-    df_dicts, s_finals = ensemble_kalman_smoother_singlecam(
-        markers_3d_array,
-        bodypart_list,
-        s,
-        s_frames,
-        blocks,
-        verbose=verbose
-    )
-
-    # Save eks results in new DataFrames and .csv output files
-    keypoint_i = -1  # keypoint to be plotted
-    for k in range(len(bodypart_list)):
-        df = df_dicts[k][bodypart_list[k] + '_df']
-        output_df = populate_output_dataframe(df, bodypart_list[k], output_df)
-
-    # Save the output DataFrame to CSV
-    save_filename = save_filename or f'singlecam_{s_finals[keypoint_i]}.csv'
-    output_df.to_csv(os.path.join(save_dir, save_filename))
-    print("DataFrames successfully converted to CSV")
-
-    return output_df, s_finals, input_dfs, bodypart_list
-=======
 from eks.utils import crop_frames, format_data, make_dlc_pandas_index
 
 
@@ -124,7 +48,6 @@
             'median' | 'mean'
         var_mode: mode for computing ensemble variance
             'var' | 'confidence_weighted_var'
->>>>>>> 6d696874
 
     Returns:
         tuple:
